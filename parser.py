#!/usr/bin/env python
#
#
# (source, token, regex, converter)
#
# The result-file has three sources: "output", "time", and "perf".
# They contain the plain-text output from the standard output
# when running the benchmark, the output from /usr/bin/time and
# the output of the perf-tool with as many counters as possible.
#
# Tokens include elapsed, utime, stime, wtime, etc.
#
# The regex in the expression that will search through the source.
#
# Converter is any function x -> x. Useful for converting to
# floats etc.
#
import pprint
import json
import sys
import os
import re

tokens = [
    ('stdout',  'elapsed', 'elapsed-time: ([\d.]+)', float),
    ('stdout',  'bytes_missed', "bytes_missed:.?'(\d+)'", int),
    ('stdout',  'bytes_reused', "bytes_reused:.?'(\d+)'", int),
    ('time',    'utime', "User\stime\s\(seconds\):\s([\d.]+)", float),
    ('time',    'stime', "System\stime\s\(seconds\):\s([\d.]+)", float),
    ('time',    'resident_kb', "Maximum\sresident\sset\ssize\s\(kbytes\):\s(\d+)", int),
]

def avg(elapsed):
    return sum(elapsed)/float(len(elapsed))

def variance(elapsed):
    count = len(elapsed)
    if (count<2):
        return 0.0

    acc     = sum(elapsed)
    acc_2   = acc*acc
    acc_2d  = acc_2/count
    acc_s   = sum([x*x for x in elapsed])
    diff    = (acc_s - acc_2d)/(count-1)

    return diff

def from_str(results, wc=False):
    results = json.loads(results)['runs']
    res = []
    for run in results:
        data = {}                   # Grab the tokens
        for source, token, regex, conv in tokens:
            if source not in run:   # Source is not available
                continue
            if token not in data:   # First entry for this token
                data[token] = []

            topic = ''.join(run[source])
            matches = re.finditer(regex, topic)
            for m in matches:       # Remaining entries
                data[token].append(conv(m.group(1)))

                                    # Legacy mode...
<<<<<<< HEAD
        #if 'elapsed' not in data and 'times' in run:
        if "times" in run:
            data['elapsed'] = run['times']
        
=======
        if 'elapsed' not in data and 'elapsed' in run:
            data['elapsed'] = run['elapsed']

>>>>>>> 38e93ec6
        data['sizes'] = []          # Parse the --size parameter
        sizes = [cmd for cmd in run['cmd'] if '--size=' in cmd]
        if sizes:
            data['sizes'] =[int(size) for size in sizes[0][len('--size='):].split('*')]

        res.append((
            run['script_alias'],
            run['bridge_alias'],
            run['manager_alias'],
            run['engine_alias'],
            data
        ))
    return sorted(res)


def from_file(results_fn):
    """Parses a result-file into something slightly more useful."""

    return from_str(open(results_fn).read())
<|MERGE_RESOLUTION|>--- conflicted
+++ resolved
@@ -63,16 +63,9 @@
                 data[token].append(conv(m.group(1)))
 
                                     # Legacy mode...
-<<<<<<< HEAD
-        #if 'elapsed' not in data and 'times' in run:
-        if "times" in run:
-            data['elapsed'] = run['times']
-        
-=======
         if 'elapsed' not in data and 'elapsed' in run:
             data['elapsed'] = run['elapsed']
 
->>>>>>> 38e93ec6
         data['sizes'] = []          # Parse the --size parameter
         sizes = [cmd for cmd in run['cmd'] if '--size=' in cmd]
         if sizes:
