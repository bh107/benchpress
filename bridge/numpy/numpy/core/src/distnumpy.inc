--- conflicted
+++ resolved
@@ -175,11 +175,7 @@
     }
 
     error = vem_create_array(NULL, dtype, ndims, 0, shape, stride,
-<<<<<<< HEAD
-                             NPY_FALSE, (cphvb_constant)0L, &new_ary);
-=======
-                             zerofill, (cphvb_constant)0, &new_ary);
->>>>>>> fe60ae7f
+                             zerofill, (cphvb_constant)0L, &new_ary);
 
     //We save the array pointer in an 'intp'.
     *uid = (intp) new_ary;
